import React from "react";
import Sidebar from "./Sidebar";

type Props = {
  children: React.ReactNode;
};

export default function AppLayout({ children }: Props) {
  return (
<<<<<<< HEAD
    <div className="flex h-screen bg-white">
      <Sidebar />
      <div className="flex-1 min-w-0 overflow-y-auto bg-gray-50">
        <div className="p-5">{children}</div>
=======
    <div className="flex h-screen bg-[var(--app-bg)]">
      {/* Sidebar wrapper to provide left and vertical padding */}
      <div className="shrink-0 h-screen pl-3 py-3">
        <Sidebar />
      </div>
      <div className="flex-1 min-w-0 overflow-y-auto bg-[var(--app-bg)]">
        <div className="px-6 py-10">
          {children}
        </div>
>>>>>>> cb1f4138
      </div>
    </div>
  );
}<|MERGE_RESOLUTION|>--- conflicted
+++ resolved
@@ -7,12 +7,6 @@
 
 export default function AppLayout({ children }: Props) {
   return (
-<<<<<<< HEAD
-    <div className="flex h-screen bg-white">
-      <Sidebar />
-      <div className="flex-1 min-w-0 overflow-y-auto bg-gray-50">
-        <div className="p-5">{children}</div>
-=======
     <div className="flex h-screen bg-[var(--app-bg)]">
       {/* Sidebar wrapper to provide left and vertical padding */}
       <div className="shrink-0 h-screen pl-3 py-3">
@@ -22,7 +16,6 @@
         <div className="px-6 py-10">
           {children}
         </div>
->>>>>>> cb1f4138
       </div>
     </div>
   );

--- conflicted
+++ resolved
@@ -669,40 +669,7 @@
 \*******************/
 export default function HindiBooksSalesDashboard() {
   return (
-<<<<<<< HEAD
-    // <div className="">
-    //   {/* 12-col grid on large screens; stack on mobile */}
-    //   <div className="">
-    //     <div className="flex ">
-    //       <div className="w-1/2">
-    //         <RevenueCard />
-    //       </div>
-    //       <div className="w-1/2 ">
-    //         <div className="">
-    //           <TopBookCard />
-    //         </div>
-    //         <div className="">
-    //           <TopAuthorCard />
-    //         </div>
-    //       </div>
-    //     </div>
-    //     <div className="flex items-stretch">
-    //       <div className="w-1/2">
-    //         <InventoryCard />
-    //       </div>
-    //       <div className="w-1/2 h-full">
-    //         <SocialMediaCard />
-    //       </div>
-    //     </div>
-    //   </div>
-    // </div>
-    //   );
-    // }
-
-    <main className="mx-auto w-full py-6 text-slate-800 dark:text-slate-100">
-=======
     <main className="mx-auto max-w-[1200px] py-6 text-slate-800 dark:text-slate-100">
->>>>>>> 77d26609
       {/* Header numbers (kept simple; edit freely) */}
       {/* <div className="mb-4 flex flex-wrap items-end gap-3">
         <h1 className="text-2xl font-bold text-[#43547E]">₹32,00,000</h1>

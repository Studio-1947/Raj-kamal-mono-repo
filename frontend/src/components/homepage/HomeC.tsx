import React, { useEffect, useState, useMemo } from "react";
import { Link } from "react-router-dom";
import { IoMdInformationCircle } from "react-icons/io";
import {
  MdOutlineKeyboardArrowUp,
  MdOutlineKeyboardArrowDown,
  MdRefresh,
} from "react-icons/md";
import { apiClient } from "../../lib/apiClient";
import {
  ResponsiveContainer,
  LineChart,
  Line,
  CartesianGrid,
  XAxis,
  YAxis,
  Tooltip,
} from "recharts";

/**
 * Interactive Sales Dashboard with Real Data
 * - Fetches live data from online sales API
 * - Interactive cards with hover effects
 * - Animated transitions
 * - Quick actions and filters
 */

/*******************************\
|* Tiny Icon Set (inline SVGs) *|
\*******************************/
const ArrowUp = (props: React.SVGProps<SVGSVGElement>) => (
  <svg viewBox="0 0 20 20" aria-hidden="true" {...props}>
    <path d="M10 3l5 6h-3v8H8V9H5l5-6z" fill="currentColor" />
  </svg>
);

const InfoCircle = (props: React.SVGProps<SVGSVGElement>) => (
  <svg viewBox="0 0 24 24" aria-hidden="true" {...props}>
    <path
      fill="currentColor"
      d="M12 2a10 10 0 100 20 10 10 0 000-20zm0 4a1.25 1.25 0 110 2.5A1.25 1.25 0 0112 6zm-1.5 5h3v7h-3v-7z"
    />
  </svg>
);

const CameraIcon = (props: React.SVGProps<SVGSVGElement>) => (
  <svg viewBox="0 0 24 24" aria-hidden="true" {...props}>
    <path
      fill="currentColor"
      d="M9 3l1.5 2H14l1.5-2H18a3 3 0 013 3v11a3 3 0 01-3 3H6a3 3 0 01-3-3V6a3 3 0 013-3h3zM12 8a5 5 0 100 10 5 5 0 000-10z"
    />
  </svg>
);

const FacebookIcon = (props: React.SVGProps<SVGSVGElement>) => (
  <svg viewBox="0 0 24 24" aria-hidden="true" {...props}>
    <path
      fill="currentColor"
      d="M22 12a10 10 0 10-11.6 9.9v-7h-2.3V12h2.3V9.8c0-2.3 1.4-3.6 3.5-3.6 1 0 1.9.08 2.2.11v2.6h-1.5c-1.2 0-1.5.73-1.5 1.5V12h2.7l-.43 2.9h-2.3v7A10 10 0 0022 12z"
    />
  </svg>
);

/*********************\
|* Basic UI Primitives *|
\*********************/
/** Rounded pill with tone */
function Pill({
  children,
  tone = "gray",
  className = "",
}: React.PropsWithChildren<{
  tone?: "blue" | "green" | "red" | "gray" | "amber";
  className?: string;
}>) {
  const tones: Record<string, string> = {
    blue: "bg-[#E5EEFF] text-[#2B4D9C]",
    green: "bg-[#E9F7EF] text-[#1E7B4F]",
    red: "bg-[#FDEBEE] text-[#C03548]",
    gray: "bg-gray-100 text-gray-700",
    amber: "bg-[#FFF4DE] text-[#A35C00]",
  };
  return (
    <span
      className={`inline-flex items-center gap-1 rounded-full px-3 py-1 text-xs font-semibold border border-black/5 ${tones[tone]} ${className}`}
    >
      {children}
    </span>
  );
}

/** Understated button used in card footers */
function FooterButton({
  children,
  onClick,
}: React.PropsWithChildren<{ onClick?: () => void }>) {
  return (
    <button
      type="button"
      onClick={onClick}
      className="w-full rounded-xl bg-[#F4F7FA] b-1 b-[#E5ECF4] text-[#3856B8] font-semibold py-2.5 text-sm hover:brightness-95 transition-all hover:shadow-md"
    >
      {children}
    </button>
  );
}

/** Generic soft Card with hover effect */
function Card({
  title,
  children,
  footer,
  className = "",
  hoverable = false,
  onClick,
}: React.PropsWithChildren<{
  title?: React.ReactNode;
  footer?: React.ReactNode;
  className?: string;
  hoverable?: boolean;
  onClick?: () => void;
}>) {
  return (
    <section
      onClick={onClick}
      className={`min-w-0 rounded-[22px] border border-black/10 bg-white shadow-sm transition-all duration-300 flex flex-col h-full ${
        hoverable ? "hover:shadow-xl cursor-pointer" : ""
      } ${className}`}
    >
      {title && (
        <header className="px-4 sm:px-5 py-2 sm:py-3 flex-shrink-0">
          {typeof title === "string" ? (
            <h2 className="text-sm sm:text-[15px] font-semibold text-gray-900">
              {title}
            </h2>
          ) : (
            title
          )}
        </header>
      )}

      <div className="px-4 sm:px-5 pb-3 sm:pb-4">{children}</div>

      {footer && (
        <footer className="px-4 sm:px-5 py-2 border-t border-black/5 flex-shrink-0">
          {footer}
        </footer>
      )}
    </section>
  );
}

/***********************\
|* Types & API Fetching *|
\***********************/
// Summary shape used by both online and offline endpoints
// Note: offline summary does not include paymentMode; mark it optional
type SummaryResponse = {
  ok: boolean;
  paymentMode?: { paymentMode: string; total: number }[];
  timeSeries: { date: string; total: number }[];
  topItems: {
    title: string;
    total: number;
    qty: number;
    isbn?: string;
    author?: string;
    language?: string;
  }[];
};

type CountsResponse = {
  ok: boolean;
  totalCount: number;
  totalAmount: number;
  uniqueCustomers?: number;
  refundCount?: number;
};

function formatINR(n: number): string {
  try {
    return new Intl.NumberFormat("en-IN", {
      style: "currency",
      currency: "INR",
      maximumFractionDigits: 0,
    }).format(n);
  } catch {
    return `₹${Math.round(n).toLocaleString("en-IN")}`;
  }
}

function formatIN(tick: number) {
  try {
    return new Intl.NumberFormat("en-IN", { maximumFractionDigits: 0 }).format(
      tick
    );
  } catch {
    return tick.toString();
  }
}

// Colors for Online/Offline
const ONLINE_COLOR = "#2B4D9C";
const OFFLINE_COLOR = "#7EA6FF";

// Channel filter for Top Book/Author
type Channel = 'all' | 'online' | 'offline';

function SegmentedTabs({
  value,
  onChange,
}: { value: Channel; onChange: (v: Channel) => void }) {
  const options: { key: Channel; label: string }[] = [
    { key: 'all', label: 'All' },
    { key: 'online', label: 'Online' },
    { key: 'offline', label: 'Offline' },
  ];
  return (
    <div className="flex items-center gap-1 rounded-full bg-gray-100 p-1 text-xs">
      {options.map((t) => (
        <button
          key={t.key}
          type="button"
          onClick={() => onChange(t.key)}
          className={`px-2.5 py-1 rounded-full font-semibold transition-all ${
            value === t.key ? 'bg-white text-[#1e3a8a] shadow' : 'text-gray-600 hover:text-gray-900'
          }`}
        >
          {t.label}
        </button>
      ))}
    </div>
  );
}

/**********************\
|* Section Components *|
\**********************/
function RevenueCard({
  days,
  setDays,
  onlineSummary,
  offlineSummary,
  onlineCounts,
  offlineCounts,
  loading,
  onRefresh,
}: {
  days: number;
  setDays: (d: number) => void;
  onlineSummary: SummaryResponse | null;
  offlineSummary: SummaryResponse | null;
  onlineCounts: CountsResponse | null;
  offlineCounts: CountsResponse | null;
  loading: boolean;
  onRefresh: () => void;
}) {
<<<<<<< HEAD
  const [activeView, setActiveView] = useState<"total" | "online" | "offline">("total");
  
  const totalAmount = useMemo(() => {
    const online = onlineCounts?.totalAmount || 0;
    const offline = offlineCounts?.totalAmount || 0;
    if (activeView === 'online') return online;
    if (activeView === 'offline') return offline;
    return online + offline;
  }, [activeView, onlineCounts, offlineCounts]);

  const totalOrders = useMemo(() => {
    const online = onlineCounts?.totalCount || 0;
    const offline = offlineCounts?.totalCount || 0;
    if (activeView === 'online') return online;
    if (activeView === 'offline') return offline;
    return online + offline;
  }, [activeView, onlineCounts, offlineCounts]);

  const uniqueCustomers = useMemo(() => {
    const online = onlineCounts?.uniqueCustomers || 0;
    const offline = offlineCounts?.uniqueCustomers || 0;
    if (activeView === 'online') return online;
    if (activeView === 'offline') return offline;
    return online + offline;
  }, [activeView, onlineCounts, offlineCounts]);
  
  // Calculate growth
  const growth = useMemo(() => {
    // Build series according to activeView
    const onlineSeries = onlineSummary?.timeSeries || [];
    const offlineSeries = offlineSummary?.timeSeries || [];
    // sum by date for total view
    const mergedTotal = new Map<string, number>();
    for (const r of onlineSeries) mergedTotal.set(r.date, (mergedTotal.get(r.date) || 0) + (r.total || 0));
    for (const r of offlineSeries) mergedTotal.set(r.date, (mergedTotal.get(r.date) || 0) + (r.total || 0));

    const series = activeView === 'online' ? onlineSeries : activeView === 'offline' ? offlineSeries : Array.from(mergedTotal.entries()).sort(([a],[b]) => a < b ? -1 : 1).map(([date,total]) => ({ date, total }));
    if (series.length < 2) return { pct: 0, dir: "flat" as "up" | "down" | "flat" };
=======
  const [activeView, setActiveView] = useState<"total" | "online" | "offline">(
    "total"
  );

  const totalAmount = counts?.totalAmount || 0;
  const totalOrders = counts?.totalCount || 0;

  // Calculate growth
  const growth = useMemo(() => {
    const series = summary?.timeSeries || [];
    if (series.length < 2)
      return { pct: 0, dir: "flat" as "up" | "down" | "flat" };
>>>>>>> abc89de2
    const recent = series.slice(-Math.ceil(series.length / 2));
    const prev = series.slice(0, Math.floor(series.length / 2));
    const sum = (arr: { total: number }[]) =>
      arr.reduce((a, b) => a + (b.total || 0), 0);
    const a = sum(recent);
    const b = sum(prev) || 1;
    const pct = ((a - b) / b) * 100;
    return { pct, dir: pct > 0 ? "up" : pct < 0 ? "down" : "flat" };
  }, [activeView, onlineSummary, offlineSummary]);

  const chartData = useMemo(() => {
<<<<<<< HEAD
    const online = onlineSummary?.timeSeries || [];
    const offline = offlineSummary?.timeSeries || [];
    const byDate = new Map<string, { online: number; offline: number }>();
    for (const r of online) {
      const key = r.date;
      const prev = byDate.get(key) || { online: 0, offline: 0 };
      prev.online += r.total || 0;
      byDate.set(key, prev);
    }
    for (const r of offline) {
      const key = r.date;
      const prev = byDate.get(key) || { online: 0, offline: 0 };
      prev.offline += r.total || 0;
      byDate.set(key, prev);
    }
    return Array.from(byDate.entries())
      .sort(([a],[b]) => a < b ? -1 : 1)
      .map(([date, vals]) => ({
        name: new Date(date).toLocaleDateString('en-IN', { day: 'numeric', month: 'short' }),
        online: vals.online,
        offline: vals.offline,
      }));
  }, [onlineSummary, offlineSummary]);
=======
    return (summary?.timeSeries || []).map((d) => ({
      name: new Date(d.date).toLocaleDateString("en-IN", {
        day: "numeric",
        month: "short",
      }),
      online: d.total,
      offline: d.total * 0.3, // Mock offline as 30% of online for demo
    }));
  }, [summary]);
>>>>>>> abc89de2

  return (
    <Card
      title={
        <div className="flex items-center gap-4 flex-wrap">
          <span className="text-[#292929] font-semibold">Revenue Overview</span>

          {/* View tabs */}
          <div className="flex items-center gap-1 rounded-full bg-gray-100 p-1 text-xs">
            {[
              { label: "Total", value: "total" as const },
              { label: "Online", value: "online" as const },
              { label: "Offline", value: "offline" as const },
            ].map((t) => (
              <button
                key={t.label}
                type="button"
                onClick={() => setActiveView(t.value)}
                className={`px-2.5 py-1 rounded-full font-semibold transition-all ${
                  activeView === t.value
                    ? "bg-white text-[#1e3a8a] shadow"
                    : "text-gray-600 hover:text-gray-900"
                }`}
              >
                {t.label}
              </button>
            ))}
          </div>

          {/* Days selector */}
          <div className="ml-auto flex items-center gap-2">
            <select
              className="rounded-lg border border-gray-300 bg-white px-3 py-1.5 text-xs text-gray-900 shadow-sm focus:border-indigo-400 focus:outline-none focus:ring-2 focus:ring-indigo-200"
              value={days}
              onChange={(e) => setDays(Number(e.target.value))}
            >
              {[30, 60, 90, 180, 365].map((d) => (
                <option key={d} value={d}>
                  {d === 30 ? "This Month" : `${d} days`}
                </option>
              ))}
            </select>
            <button
              onClick={onRefresh}
              disabled={loading}
              className="rounded-lg border border-gray-300 bg-white p-1.5 text-gray-600 hover:bg-gray-50 disabled:opacity-50 transition-all"
              title="Refresh data"
            >
              <MdRefresh
                className={`w-4 h-4 ${loading ? "animate-spin" : ""}`}
              />
            </button>
          </div>
        </div>
      }
    >
      {/* headline row */}
      <div className="flex flex-wrap items-center gap-3">
        <div className="text-3xl sm:text-4xl font-extrabold text-[#43547E] transition-all">
          {loading ? (
            <span className="animate-pulse bg-gray-200 rounded px-8 py-2 inline-block">
              Reading...
            </span>
          ) : (
            formatINR(totalAmount)
          )}
        </div>
        <Pill tone="blue" className="py-2 bg-[East Bay/100] text-[#526BA3]">
          {days === 30 ? "This Month" : `Last ${days} days`}
        </Pill>

        {/* legend */}
        <div className="ml-auto flex items-center gap-4 text-xs">
          <span className="inline-flex items-center gap-1 text-gray-700">
            <span
              className="size-2 rounded-full inline-block"
              style={{ backgroundColor: ONLINE_COLOR }}
            />{" "}
            Online
          </span>
          <span className="inline-flex items-center gap-1 text-gray-700">
            <span
              className="size-2 rounded-full inline-block"
              style={{ backgroundColor: OFFLINE_COLOR }}
            />{" "}
            Offline
          </span>
        </div>
      </div>

      {/* deltas */}
      <div className="mt-2 flex flex-wrap gap-2 text-xs">
        <span
          className={`inline-flex items-center gap-2 ${
            growth.dir === "up"
              ? "text-green-700"
              : growth.dir === "down"
              ? "text-red-700"
              : "text-gray-700"
          }`}
        >
          {growth.dir === "up" ? (
            <MdOutlineKeyboardArrowUp className="w-5 h-5 text-[#2EC700]" />
          ) : growth.dir === "down" ? (
            <MdOutlineKeyboardArrowDown className="w-5 h-5 text-red-600" />
          ) : null}
          <span className="font-semibold text-[#43547E]">
            {Math.abs(growth.pct).toFixed(2)}%
          </span>
          <span className="text-gray-500">from previous period</span>
        </span>
        <span className="inline-flex items-center gap-2 text-gray-700">
          <span className="font-semibold text-[#43547E]">
            {formatIN(totalOrders)}
          </span>
          <span className="text-gray-500">total orders</span>
        </span>
<<<<<<< HEAD
        {uniqueCustomers > 0 && (
        <span className="inline-flex items-center gap-2">
            <span className="font-semibold text-[#43547E]">{formatIN(uniqueCustomers)}</span>
=======
        {counts?.uniqueCustomers && (
          <span className="inline-flex items-center gap-2">
            <span className="font-semibold text-[#43547E]">
              {formatIN(counts.uniqueCustomers)}
            </span>
>>>>>>> abc89de2
            <span className="text-gray-500">customers</span>
          </span>
        )}
      </div>

      {/* chart */}
      <div className="mt-2 rounded-2xl border border-black/5 bg-white overflow-hidden">
        {chartData.length > 0 ? (
          <div className="h-[160px] w-full">
            <ResponsiveContainer width="100%" height="100%">
              <LineChart
                data={chartData}
                margin={{ top: 5, right: 12, left: 5, bottom: 0 }}
              >
                <CartesianGrid stroke="#E5E7EB" vertical={false} />
                <XAxis
                  dataKey="name"
                  tick={{ fontSize: 10, fill: "#6B7280" }}
                  axisLine={false}
                  tickLine={false}
                />
                <YAxis
                  tickFormatter={formatIN}
                  width={48}
                  tick={{ fontSize: 10, fill: "#6B7280" }}
                  axisLine={false}
                  tickLine={false}
                />
                <Tooltip
                  formatter={(value: number) => formatINR(value)}
                  labelClassName="text-xs"
                  contentStyle={{
                    borderRadius: 12,
                    border: "1px solid #e5e7eb",
                    fontSize: "12px",
                  }}
                />
<<<<<<< HEAD
                {(activeView === 'total' || activeView === 'online') && (
                  <Line
                    type="monotone"
                    dataKey="online"
                    name="Online"
                    stroke={ONLINE_COLOR}
                    strokeWidth={3}
                    dot={{ r: 4, strokeWidth: 0, fill: ONLINE_COLOR }}
                    activeDot={{ r: 6 }}
                  />
                )}
                {(activeView === 'total' || activeView === 'offline') && (
                  <Line
                    type="monotone"
                    dataKey="offline"
                    name="Offline"
                    stroke={OFFLINE_COLOR}
                    strokeWidth={3}
                    dot={{ r: 4, strokeWidth: 0, fill: OFFLINE_COLOR }}
                    activeDot={{ r: 6 }}
                  />
                )}
=======
                <Line
                  type="monotone"
                  dataKey="online"
                  name="Online"
                  stroke={ONLINE_COLOR}
                  strokeWidth={2.5}
                  dot={{ r: 3, strokeWidth: 0, fill: ONLINE_COLOR }}
                  activeDot={{ r: 5 }}
                />
                <Line
                  type="monotone"
                  dataKey="offline"
                  name="Offline"
                  stroke={OFFLINE_COLOR}
                  strokeWidth={2.5}
                  dot={{ r: 3, strokeWidth: 0, fill: OFFLINE_COLOR }}
                  activeDot={{ r: 5 }}
                />
>>>>>>> abc89de2
              </LineChart>
            </ResponsiveContainer>
          </div>
        ) : (
          <div className="h-[160px] flex items-center justify-center text-gray-500 text-sm">
            {loading ? "Reading chart..." : "No data available"}
          </div>
        )}
      </div>

      {/* info chip */}
<<<<<<< HEAD
      {(() => {
        const onAmt = onlineCounts?.totalAmount || 0;
        const offAmt = offlineCounts?.totalAmount || 0;
        const leader = onAmt >= offAmt ? { label: 'Online', amt: onAmt } : { label: 'Offline', amt: offAmt };
        const denom = (onAmt + offAmt) || 1;
        const pct = Math.round((leader.amt / denom) * 100);
        return (
          <div className="mt-3 rounded-2xl bg-gray-100 text-gray-700 px-4 py-3 flex items-center gap-2">
            <span className="inline-flex items-center justify-center rounded-full bg-[#E5EEFF] text-[#43547E] w-6 h-6">
              <IoMdInformationCircle className="w-8 h-8" />
            </span>
            <span className="text-sm">
              {leader.label} contributed {pct}% of revenue.
            </span>
          </div>
        );
      })()}
=======
      {summary?.paymentMode && summary.paymentMode.length > 0 && (
        <div className="mt-2 rounded-xl bg-gray-100 text-gray-700 px-3 py-2 flex items-center gap-2">
          <span className="inline-flex items-center justify-center rounded-full bg-[#E5EEFF] text-[#43547E] w-5 h-5">
            <IoMdInformationCircle className="w-6 h-6" />
          </span>
          <span className="text-xs">
            {summary.paymentMode[0]?.paymentMode || "Online"} contributed{" "}
            {summary.paymentMode[0]
              ? Math.round((summary.paymentMode[0].total / totalAmount) * 100)
              : 0}
            % of revenue.
          </span>
        </div>
      )}
>>>>>>> abc89de2
    </Card>
  );
}

<<<<<<< HEAD
function TopBookCard({ summary, loading, counts, channel, onChannelChange }: { summary: SummaryResponse | null; loading: boolean; counts: CountsResponse | null; channel: Channel; onChannelChange: (v: Channel) => void }) {
=======
function TopBookCard({
  summary,
  loading,
  counts,
}: {
  summary: SummaryResponse | null;
  loading: boolean;
  counts: CountsResponse | null;
}) {
>>>>>>> abc89de2
  // Get the top book - accept items with revenue OR quantity
  const topBook = useMemo(() => {
    console.log("📚 All topItems received:", summary?.topItems);

    const validBooks =
      summary?.topItems?.filter(
        (item) =>
          item && // Item exists
          item.title && // Has a title
          item.total > 0 // Has revenue (qty can be 0)
      ) || [];

    console.log("🔍 Filtered valid books:", validBooks);
    return validBooks[0] || null;
  }, [summary]);

  // Calculate growth percentage based on contribution to total revenue
  const growthPercent = useMemo(() => {
    if (!topBook || !counts?.totalAmount) return 0;
    return Math.round((topBook.total / counts.totalAmount) * 100);
  }, [topBook, counts]);

  return (
    <Card
      title={
<<<<<<< HEAD
        <div className="flex items-center gap-2">
          <span className="font-semibold text-[16px] text-[#000000]">Top Book</span>
          <div className="ml-auto flex items-center gap-3 text-xs">
            <SegmentedTabs value={channel} onChange={onChannelChange} />
            <span className="font-semibold text-[#43547E] text-[16px]">This Period</span>
=======
        <div className="flex items-center">
          <span className="font-semibold text-[16px] text-[#000000]">
            Top Book
          </span>
          <div className="ml-auto flex items-center gap-2 text-xs">
            <span className="font-semibold text-[#43547E] text-[16px]">
              This Period
            </span>
>>>>>>> abc89de2
          </div>
        </div>
      }
      hoverable
      footer={
        <FooterButton onClick={() => (window.location.href = "/dashboard")}>
          See More
        </FooterButton>
      }
    >
      {loading ? (
        <div className="animate-pulse flex items-start gap-5">
          <div className="h-16 w-12 bg-gray-200 rounded-md" />
          <div className="flex-1 space-y-2">
            <div className="h-4 bg-gray-200 rounded w-3/4" />
            <div className="h-3 bg-gray-200 rounded w-1/2" />
          </div>
        </div>
      ) : topBook ? (
        <div className="flex items-start gap-5">
          <div className="h-16 w-12 rounded-md bg-gradient-to-br from-indigo-100 to-purple-200 flex items-center justify-center text-2xl font-bold text-indigo-700 shadow-sm">
            {topBook.title.charAt(0).toUpperCase()}
          </div>
          <div className="min-w-0 flex-1">
            <div className="font-semibold text-gray-900">{topBook.title}</div>
            <div className="text-sm text-gray-600">
              {topBook.author || "Author not specified"}
            </div>
            <div className="mt-1 space-y-1">
              {(topBook.isbn || topBook.language) && (
                <p className="text-xs text-gray-500">
                  {topBook.isbn && (
                    <>
                      <span className="font-semibold text-[#43547E]">
                        ISBN:
                      </span>{" "}
                      {topBook.isbn}
                      {topBook.language && " • "}
                    </>
                  )}
                  {topBook.language && (
                    <>
                      <span className="font-semibold text-[#43547E]">
                        Language:
                      </span>{" "}
                      {topBook.language}
                    </>
                  )}
                </p>
              )}
              <p className="text-xs text-gray-500">
                {topBook.qty > 0 && (
                  <>
                    <span className="font-semibold text-[#43547E]">Sold:</span>{" "}
                    {topBook.qty} units •{" "}
                  </>
                )}
                <span className="font-semibold text-[#43547E]">Revenue:</span>{" "}
                {formatINR(topBook.total)}
              </p>
            </div>
          </div>
          <div className="ml-auto text-right">
            <div className="text-3xl font-extrabold text-[#43547E] inline-flex items-center gap-1">
              {growthPercent}%
              <ArrowUp className="w-4 h-4 text-green-600" />
            </div>
            <div className="text-[13px] text-gray-500 text-left">
              {formatINR(topBook.total)}
            </div>
          </div>
        </div>
      ) : (
        <div className="text-center text-gray-500 py-6">
          <div className="text-2xl mb-2">📚</div>
          <div className="text-sm font-medium">No sales data available</div>
          <div className="text-xs mt-1">
            Start selling to see your top books!
          </div>
        </div>
      )}
    </Card>
  );
}

<<<<<<< HEAD
function TopAuthorCard({ summary, loading, days, channel, onChannelChange }: { summary: SummaryResponse | null; loading: boolean; days: number; channel: Channel; onChannelChange: (v: Channel) => void }) {
=======
function TopAuthorCard({
  summary,
  loading,
}: {
  summary: SummaryResponse | null;
  loading: boolean;
}) {
>>>>>>> abc89de2
  // Aggregate sales by author from real data and pick a single top author
  const topAuthor = useMemo(() => {
    if (!summary?.topItems || summary.topItems.length === 0) return null;

    const validItems = summary.topItems.filter(
      (item) => item && item.title && item.total > 0
    );
    if (validItems.length === 0) return null;

    const authorSales = new Map<
      string,
      { total: number; qty: number; books: number }
    >();
    validItems.forEach((item) => {
      const author =
        item.author && item.author.trim() !== ""
          ? item.author
          : "Unknown Author";
      const current = authorSales.get(author) || { total: 0, qty: 0, books: 0 };
      current.total += item.total;
      current.qty += item.qty;
      current.books += 1;
      authorSales.set(author, current);
    });

    const allAuthors = Array.from(authorSales.entries()).sort(
      (a, b) => b[1].total - a[1].total
    );
    const knownAuthor = allAuthors.find(([name]) => name !== "Unknown Author");
    const topEntry = knownAuthor || allAuthors[0];
    if (!topEntry) return null;

    const [name, stats] = topEntry;
    const totalRevenue = validItems.reduce((sum, item) => sum + item.total, 0);
    const contributionPercent =
      totalRevenue > 0 ? Math.round((stats.total / totalRevenue) * 100) : 0;

    return {
      name,
      books: stats.books,
      totalQty: stats.qty,
      contributionPercent,
    };
  }, [summary]);

  // Fallback enrichment: if we don't have a known author, try inferring from latest orders
  const [enriched, setEnriched] = useState<{
    name: string; books: number; totalQty: number; contributionPercent: number;
  } | null>(null);

  useEffect(() => {
    let cancelled = false;
    async function run() {
      if (topAuthor && topAuthor.name !== 'Unknown Author') { setEnriched(null); return; }
      try {
        const now = new Date();
        const since = new Date(now.getTime() - days * 86400000);
        const qs = new URLSearchParams({ limit: String(1500), startDate: since.toISOString(), endDate: now.toISOString() }).toString();

        type ListItem = { title?: string|null; qty?: number|null; amount?: number|null; rate?: number|null; rawJson?: Record<string, any> };
        type ListResp = { ok: boolean; items: ListItem[] };

        // Fetch only what is needed for the selected channel
        let o: ListResp | null = null;
        let f: ListResp | null = null;
        if (channel === 'online') {
          o = await apiClient.get<ListResp>(`online-sales?${qs}`);
        } else if (channel === 'offline') {
          f = await apiClient.get<ListResp>(`offline-sales?${qs}`);
        } else {
          [o, f] = await Promise.all([
            apiClient.get<ListResp>(`online-sales?${qs}`),
            apiClient.get<ListResp>(`offline-sales?${qs}`),
          ]);
        }

        const extractAuthor = (raw?: Record<string, any>, title?: string|null): string | null => {
          if (raw) {
            const candidates = [
              'Author','author','AUTHOR','Author Name','AuthorName','Author(s)',
              'Writer','writer','Writer Name','WriterName','WRITER','AUTHORS','AUTH'
            ];
            for (const k of Object.keys(raw)) {
              if (candidates.some(c => c.toLowerCase() === k.toLowerCase())) {
                const v = (raw as any)[k];
                if (typeof v === 'string' && v.trim()) return v.trim();
              }
            }
          }
          // Heuristic: look for " by " in title
          const t = (title || '').toString();
          const byIdx = t.toLowerCase().lastIndexOf(' by ');
          if (byIdx > -1) {
            const guess = t.slice(byIdx + 4).trim();
            if (guess) return guess;
          }
          return null;
        };

        const num = (v: any): number => {
          if (v == null || v === '') return 0;
          const n = typeof v === 'string' ? Number(v.replace(/[\s,]/g, '')) : Number(v);
          return Number.isFinite(n) ? n : 0;
        };

        const computeAmount = (it: ListItem): number => {
          const d = num(it.amount);
          if (d) return d;
          const r = num(it.rate); const q = num(it.qty);
          return r * q;
        };

        const authorAgg = new Map<string, { total: number; qty: number; books: number }>();
        const seenTitles = new Map<string, Set<string>>();
        const all = [...(o?.items || []), ...(f?.items || [])];
        for (const it of all) {
          const a = extractAuthor(it.rawJson, it.title);
          if (!a) continue;
          const key = a.trim();
          const cur = authorAgg.get(key) || { total: 0, qty: 0, books: 0 };
          cur.total += computeAmount(it);
          cur.qty += num(it.qty);
          // unique title per author
          const t = (it.title || '').toString().trim();
          if (t) {
            const set = seenTitles.get(key) || new Set<string>();
            if (!set.has(t)) { cur.books += 1; set.add(t); seenTitles.set(key, set); }
          }
          authorAgg.set(key, cur);
        }

        const arr = Array.from(authorAgg.entries()).sort((a,b) => (b[1].total - a[1].total) || (b[1].qty - a[1].qty));
        const best = arr[0];
        if (!best) { setEnriched(null); return; }

        const totalRevenue = Array.from(authorAgg.values()).reduce((s, x) => s + x.total, 0) || 1;
        const pct = Math.round((best[1].total / totalRevenue) * 100);
        if (!cancelled) setEnriched({ name: best[0], books: best[1].books, totalQty: best[1].qty, contributionPercent: pct });
      } catch (e) {
        if (!cancelled) setEnriched(null);
      }
    }
    run();
    return () => { cancelled = true; };
  }, [topAuthor, days, channel]);

  return (
    <Card
      title={
<<<<<<< HEAD
        <div className="flex items-center gap-2">
          <span className="font-semibold text-[#000000] text-[16px]">Top Author</span>
          <div className="ml-auto flex items-center gap-3 text-xs">
            <SegmentedTabs value={channel} onChange={onChannelChange} />
            <span className="font-semibold text-[#43547E] text-[16px]">This Period</span>
=======
        <div className="flex items-center">
          <span className="font-semibold text-[#000000] text-[16px]">
            Top Author
          </span>
          <div className="ml-auto flex items-center gap-2 text-xs">
            <span className="font-semibold text-[#43547E] text-[16px]">
              This Period
            </span>
>>>>>>> abc89de2
          </div>
        </div>
      }
      hoverable
      footer={
        <FooterButton onClick={() => (window.location.href = "/dashboard")}>
          See More
        </FooterButton>
      }
    >
      {loading ? (
        <div className="animate-pulse flex items-start gap-3">
          <div className="h-12 w-12 bg-gray-200 rounded-full" />
          <div className="flex-1 space-y-2">
            <div className="h-4 bg-gray-200 rounded w-32" />
            <div className="h-3 bg-gray-200 rounded w-24" />
          </div>
        </div>
      ) : (topAuthor && topAuthor.name !== 'Unknown Author') ? (
        <div className="flex items-start gap-3">
          <div className="h-12 w-12 rounded-full bg-gradient-to-br from-green-100 to-emerald-200 flex items-center justify-center text-xl font-bold text-green-700 shadow-sm">
            {topAuthor.name.charAt(0).toUpperCase()}
          </div>
          <div className="min-w-0 flex-1">
            <div className="font-semibold text-gray-900">{topAuthor.name}</div>
            <div className="text-xs text-gray-600">
              {topAuthor.books} book{topAuthor.books !== 1 ? "s" : ""} in top 10
            </div>
          </div>
          <div className="ml-auto text-right">
            <div className="text-3xl font-extrabold text-[#43547E] inline-flex items-center gap-1">
              {topAuthor.contributionPercent}%
              <ArrowUp className="w-4 h-4 text-green-600" />
            </div>
            <div className="text-[11px] text-gray-500">
              {topAuthor.totalQty > 0
                ? `${topAuthor.totalQty} units sold`
                : "Top seller"}
            </div>
          </div>
        </div>
      ) : enriched ? (
        <div className="flex items-start gap-3">
          <div className="h-12 w-12 rounded-full bg-gradient-to-br from-green-100 to-emerald-200 flex items-center justify-center text-xl font-bold text-green-700 shadow-sm">
            {enriched.name.charAt(0).toUpperCase()}
          </div>
          <div className="min-w-0 flex-1">
            <div className="font-semibold text-gray-900">{enriched.name}</div>
            <div className="text-xs text-gray-600">{enriched.books} book{enriched.books !== 1 ? 's' : ''} in top 10</div>
          </div>
          <div className="ml-auto text-right">
            <div className="text-3xl font-extrabold text-[#43547E] inline-flex items-center gap-1">
              {enriched.contributionPercent}%
              <ArrowUp className="w-4 h-4 text-green-600" />
            </div>
            <div className="text-[11px] text-gray-500">
              {enriched.totalQty > 0 ? `${enriched.totalQty} units sold` : 'Top seller'}
            </div>
          </div>
        </div>
      ) : (
        <div className="text-center text-gray-500 py-6">
          <div className="text-2xl mb-2">✍️</div>
          <div className="text-sm font-medium">No author data available</div>
          <div className="text-xs mt-1">
            Authors will appear as sales data grows
          </div>
        </div>
      )}
    </Card>
  );
}

function InventoryCard({
  summary,
  loading,
}: {
  summary: SummaryResponse | null;
  loading: boolean;
}) {
  // Get top items that might need restocking based on high sales
  const inventoryItems = useMemo(() => {
    if (!summary?.topItems || summary.topItems.length === 0) return [];

    // Filter out invalid items - accept items with revenue (qty can be 0)
    const validItems = summary.topItems.filter(
      (item) =>
        item && // Item exists
        item.title && // Has a title
        item.total > 0 // Has revenue
    );

    console.log("📦 Valid items for inventory:", validItems);

    if (validItems.length === 0) return [];

    return validItems.slice(0, 2).map((item, idx) => {
      // Estimate days left based on qty sold (simple heuristic: high sales = low days left)
      const daysLeft =
        item.qty > 50
          ? Math.ceil(30 / (item.qty / 30))
          : Math.max(5, Math.ceil(Math.random() * 10));
      const available = Math.max(10, Math.floor(100 - item.qty * 0.5)); // Estimate stock based on sales

      return {
        id: idx + 1,
        title: item.title,
        author: item.author,
        isbn: item.isbn,
        available,
        daysLeft: `${Math.max(0.5, daysLeft).toFixed(1)} days left`,
        qtySold: item.qty,
        revenue: item.total,
        alert: {
          tone: idx === 0 ? ("red" as const) : ("amber" as const),
          text: "Refill your stock for smooth operation",
        },
      };
    });
  }, [summary]);

  return (
    <Card
      title={
        <div className="flex items-center gap-3">
          <span className="font-semibold text-[#000000]">Inventory</span>
          <Pill tone="red">Critical</Pill>
        </div>
      }
      className="flex items-stretch flex-col"
      hoverable
      footer={<FooterButton>Know More</FooterButton>}
    >
      {loading ? (
        <div className="grid grid-cols-1 sm:grid-cols-2 gap-4">
          {Array.from({ length: 2 }).map((_, i) => (
            <div
              key={i}
              className="animate-pulse rounded-2xl bg-gray-100 p-3 h-32"
            />
          ))}
        </div>
      ) : inventoryItems.length > 0 ? (
        <div className="grid grid-cols-1 sm:grid-cols-2 gap-4">
          {inventoryItems.map((item) => (
            <div
              key={item.id}
              className="rounded-2xl bg-[#F3F6FD]/60 border border-black/10 p-3 hover:shadow-md transition-all"
            >
              <div className="flex items-start gap-3">
                <div className="h-20 w-16 rounded-md bg-gradient-to-br from-orange-100 to-red-200 flex items-center justify-center text-2xl font-bold text-orange-700 shadow-sm">
                  {item.title.charAt(0).toUpperCase()}
                </div>
                <div className="min-w-0 flex-1">
                  <div
                    className="font-semibold text-[#163060] truncate"
                    title={item.title}
                  >
                    {item.title}
                  </div>
                  <div className="text-xs text-gray-600 truncate">
                    {item.author || "Author not specified"}
                  </div>
                  {item.isbn && (
                    <div className="text-[10px] text-gray-500 mt-0.5">
                      ISBN: {item.isbn}
                    </div>
                  )}
                  <div className="text-xs text-gray-600 mt-1">
                    {item.qtySold > 0 ? (
                      <span>
                        <span className="font-semibold text-[#163060]">
                          Sold:
                        </span>{" "}
                        {item.qtySold} units
                      </span>
                    ) : (
                      <span>
                        <span className="font-semibold text-[#163060]">
                          Revenue:
                        </span>{" "}
                        {formatINR(item.revenue)}
                      </span>
                    )}
                  </div>
                  <div className="mt-2">
                    <div className="text-[11px] text-[#C03548] font-semibold">
                      Stock Available (Est.)
                    </div>
                    <div className="flex items-baseline gap-2">
                      <div className="text-2xl font-extrabold text-[#971A34]">
                        {item.available}
                      </div>
                      <div className="text-[11px] text-gray-500">
                        {item.daysLeft}
                      </div>
                    </div>
                  </div>
                </div>
              </div>
              {/* alert strip */}
              <div
                className={`mt-3 rounded-xl px-3 py-2 text-xs font-medium flex items-start gap-2 ${
                  item.alert.tone === "red"
                    ? "bg-[#FDEBEE] text-[#A12B3A]"
                    : "bg-[#FFF4DE] text-[#A35C00]"
                }`}
              >
                <span className="mt-0.5">•</span>
                <span>{item.alert.text}</span>
              </div>
            </div>
          ))}
        </div>
      ) : (
        <div className="text-center text-gray-500 py-8">
          <div className="text-3xl mb-2">📦</div>
          <div className="text-sm font-medium">No inventory alerts</div>
          <div className="text-xs mt-1">
            Your best-selling items will appear here
          </div>
        </div>
      )}
    </Card>
  );
}

function TopLocationsCard({ days }: { days: number }) {
  type SaleItem = {
    amount?: number | null;
    customerName?: string | null;
    mobile?: string | null;
    rawJson: Record<string, any>;
  };

  type LocationRow = {
    pincode: string;
    city: string;
    state: string;
    totalAmount: number;
    orderCount: number;
  };

  const [loading, setLoading] = useState(true);
  const [error, setError] = useState<string | null>(null);
  const [rows, setRows] = useState<LocationRow[]>([]);

  // Helpers similar to Geo Insights page
  function extractValueFlexible(
    obj: Record<string, any>,
    candidates: string[]
  ): string | null {
    if (!obj) return null;
    const lowerMap = new Map<string, any>();
    for (const [k, v] of Object.entries(obj)) lowerMap.set(k.toLowerCase(), v);
    for (const name of candidates) {
      const key = name.toLowerCase();
      if (lowerMap.has(key)) {
        const v = lowerMap.get(key);
        if (v != null && String(v).trim()) return String(v).trim();
      }
    }
    const addr =
      (obj as any).address ||
      (obj as any).Address ||
      (obj as any).shippingAddress ||
      (obj as any).billingAddress;
    if (addr && typeof addr === "object") {
      return extractValueFlexible(addr as Record<string, any>, candidates);
    }
    return null;
  }

  function normalizeText(v?: string | null): string | null {
    if (!v) return null;
    const s = String(v).replace(/\s+/g, " ").trim();
    if (!s) return null;
    return s
      .split(" ")
      .map((p) => p.charAt(0).toUpperCase() + p.slice(1).toLowerCase())
      .join(" ");
  }

  function normalizePincode(raw?: string | null): string | null {
    if (!raw) return null;
    const digits =
      String(raw)
        .match(/\d{3,}/g)
        ?.join("") || "";
    if (digits.length >= 6) return digits.slice(-6);
    return digits || null;
  }

  function extractPincodeFromText(text?: string | null): string | null {
    if (!text) return null;
    const m = String(text).match(/\b(\d{6})\b/);
    return m ? m[1] : null;
  }

  useEffect(() => {
    async function fetchTopLocations() {
      setLoading(true);
      setError(null);
      try {
        const now = new Date();
        const since = new Date(now.getTime() - days * 86400000);
        const qs = new URLSearchParams({
          limit: "1000",
          startDate: since.toISOString(),
          endDate: now.toISOString(),
        }).toString();

        const [onlineRes, offlineRes, lokRes, rajradhaRes] =
          await Promise.allSettled([
            apiClient.get<{ items: SaleItem[] }>(`online-sales?${qs}`),
            apiClient.get<{ items: SaleItem[] }>(`offline-sales?${qs}`),
            apiClient.get<{ items: SaleItem[] }>(`lok-event-sales?${qs}`),
            apiClient.get<{ items: SaleItem[] }>(`rajradha-event-sales?${qs}`),
          ]);

        const items: SaleItem[] = [];
        if (onlineRes.status === "fulfilled")
          items.push(...onlineRes.value.items);
        if (offlineRes.status === "fulfilled")
          items.push(...offlineRes.value.items);
        if (lokRes.status === "fulfilled") items.push(...lokRes.value.items);
        if (rajradhaRes.status === "fulfilled")
          items.push(...rajradhaRes.value.items);

        // Aggregate by pincode-city-state
        const map = new Map<string, LocationRow>();
        items.forEach((sale) => {
          const raw = sale.rawJson || {};
          const pincode =
            normalizePincode(
              extractValueFlexible(raw, [
                "pincode",
                "pin code",
                "postal code",
                "postcode",
                "shipping pincode",
                "billing pincode",
                "delivery pincode",
                "p.o. code",
              ]) ||
                extractPincodeFromText(
                  extractValueFlexible(raw, [
                    "address",
                    "shipping address",
                    "billing address",
                    "delivery address",
                  ]) || ""
                )
            ) || "Unknown";
          const city =
            normalizeText(
              extractValueFlexible(raw, [
                "city",
                "town",
                "district",
                "shipping city",
                "billing city",
                "delivery city",
                "place",
              ])
            ) || "Unknown";
          const state =
            normalizeText(
              extractValueFlexible(raw, [
                "state",
                "province",
                "region",
                "state/province",
                "shipping state",
                "billing state",
                "delivery state",
              ])
            ) || "Unknown";
          const amount = sale.amount ? Number(sale.amount) : 0;

          const key = `${pincode}-${city}-${state}`;
          const ex = map.get(key);
          if (ex) {
            ex.totalAmount += amount;
            ex.orderCount += 1;
          } else {
            map.set(key, {
              pincode,
              city,
              state,
              totalAmount: amount,
              orderCount: 1,
            });
          }
        });

        const all = Array.from(map.values());
        const top5 = all
          .filter((r) => r.pincode !== "Unknown")
          .sort((a, b) => b.totalAmount - a.totalAmount)
          .slice(0, 5);
        setRows(top5);
      } catch (e: any) {
        setError(e?.message || "Failed to load locations");
      } finally {
        setLoading(false);
      }
    }
    fetchTopLocations();
  }, [days]);

  return (
    <Card
      title={
        <span className="font-semibold text-[#000000]">
          Top 5 Performing Locations
        </span>
      }
      className=""
      footer={
        <Link to="/inventory#geo-table">
          <FooterButton>View more</FooterButton>
        </Link>
      }
    >
      {loading ? (
        <div className="space-y-1.5">
          {[...Array(5)].map((_, i) => (
            <div key={i} className="h-6 bg-gray-100 rounded animate-pulse" />
          ))}
        </div>
      ) : error ? (
        <div className="text-xs text-red-600">{error}</div>
      ) : rows.length === 0 ? (
        <div className="text-xs text-gray-500">No location data available</div>
      ) : (
        <div className="overflow-x-auto">
          <table className="min-w-full text-xs">
            <thead>
              <tr className="text-gray-500">
                <th className="py-1 pr-2 text-left font-medium">#</th>
                <th className="py-1 pr-2 text-left font-medium">Pincode</th>
                <th className="py-1 pr-2 text-left font-medium">City</th>
                <th className="py-1 pr-2 text-left font-medium">State</th>
                <th className="py-1 pl-2 text-right font-medium">Sales</th>
              </tr>
            </thead>
            <tbody>
              {rows.map((r, idx) => (
                <tr
                  key={`${r.pincode}-${r.city}-${r.state}`}
                  className="border-t border-gray-100"
                >
                  <td className="py-1 pr-2">{idx + 1}</td>
                  <td className="py-1 pr-2 font-semibold text-gray-900">
                    {r.pincode}
                  </td>
                  <td className="py-1 pr-2 text-gray-700">{r.city}</td>
                  <td className="py-1 pr-2 text-gray-700">{r.state}</td>
                  <td className="py-1 pl-2 text-right font-semibold text-gray-900">
                    {formatINR(r.totalAmount)}
                  </td>
                </tr>
              ))}
            </tbody>
          </table>
        </div>
      )}
    </Card>
  );
}

function SocialMediaCard() {
  return (
    <Card
      title={
        <div className="flex items-center gap-2">
          <span className="font-semibold">Social Media</span>
          <Pill tone="green">All Good</Pill>
        </div>
      }
      className=""
      hoverable
      footer={<FooterButton>Know More</FooterButton>}
    >
      <div className="grid grid-cols-1 sm:grid-cols-3 gap-3">
        {/* Panel 1 - Instagram */}
        <div className="rounded-xl border border-black/10 p-3 hover:shadow-md transition-all">
          <div className="flex flex-col items-center gap-1 text-xs font-medium text-gray-700 mb-3">
            <CameraIcon className="w-5 h-5" />
            <span>Instagram</span>
          </div>
          <div className="space-y-2">
            <div className="rounded-lg bg-[#EAF1FF] px-3 py-2">
              <div className="text-2xl font-extrabold text-gray-900">+835</div>
              <div className="text-[11px] text-gray-600">Followers</div>
            </div>
            <div className="rounded-lg bg-[#EAF1FF] px-3 py-2">
              <div className="text-2xl font-extrabold text-gray-900">+20%</div>
              <div className="text-[11px] text-gray-600">Views</div>
            </div>
          </div>
        </div>

        {/* Panel 2 - Facebook */}
        <div className="rounded-xl border border-black/10 p-3 hover:shadow-md transition-all">
          <div className="flex flex-col items-center gap-1 text-xs font-medium text-gray-700 mb-3">
            <FacebookIcon className="w-5 h-5" />
            <span>Facebook</span>
          </div>
          <div className="space-y-2">
            <div className="rounded-lg bg-[#EAF1FF] px-3 py-2">
              <div className="text-2xl font-extrabold text-gray-900">+635</div>
              <div className="text-[11px] text-gray-600">Followers</div>
            </div>
            <div className="rounded-lg bg-[#EAF1FF] px-3 py-2">
              <div className="text-2xl font-extrabold text-gray-900">+15%</div>
              <div className="text-[11px] text-gray-600">Engagement</div>
            </div>
          </div>
        </div>

        {/* Panel 3 - Twitter/X */}
        <div className="rounded-xl border border-black/10 p-3 hover:shadow-md transition-all">
          <div className="flex flex-col items-center gap-1 text-xs font-medium text-gray-700 mb-3">
            <svg className="w-5 h-5" viewBox="0 0 24 24" fill="currentColor">
              <path d="M18.244 2.25h3.308l-7.227 8.26 8.502 11.24H16.17l-5.214-6.817L4.99 21.75H1.68l7.73-8.835L1.254 2.25H8.08l4.713 6.231zm-1.161 17.52h1.833L7.084 4.126H5.117z" />
            </svg>
            <span>Twitter/X</span>
          </div>
          <div className="space-y-2">
            <div className="rounded-lg bg-[#EAF1FF] px-3 py-2">
              <div className="text-2xl font-extrabold text-gray-900">+1.2K</div>
              <div className="text-[11px] text-gray-600">Followers</div>
            </div>
            <div className="rounded-lg bg-[#EAF1FF] px-3 py-2">
              <div className="text-2xl font-extrabold text-gray-900">+25%</div>
              <div className="text-[11px] text-gray-600">Impressions</div>
            </div>
          </div>
        </div>
      </div>
    </Card>
  );
}

/*******************\
|* Page Entry Point *|
\*******************/
export default function HindiBooksSalesDashboard() {
  const [days, setDays] = useState(90);
  const [summary, setSummary] = useState<SummaryResponse | null>(null); // combined summary
  const [counts, setCounts] = useState<CountsResponse | null>(null); // combined counts
  const [onlineSummary, setOnlineSummary] = useState<SummaryResponse | null>(null);
  const [offlineSummary, setOfflineSummary] = useState<SummaryResponse | null>(null);
  const [onlineCounts, setOnlineCounts] = useState<CountsResponse | null>(null);
  const [offlineCounts, setOfflineCounts] = useState<CountsResponse | null>(null);
  const [topChannel, setTopChannel] = useState<Channel>('online');
  const [loading, setLoading] = useState(true);
  const [error, setError] = useState<string | null>(null);

  const fetchData = async () => {
    setLoading(true);
    setError(null);
    try {
      const qs = new URLSearchParams({ days: String(days) }).toString();
      const [onlineSum, onlineCnt, offlineSum, offlineCnt] = await Promise.all([
        apiClient.get<SummaryResponse>(`online-sales/summary?${qs}`),
        apiClient.get<CountsResponse>(`online-sales/counts?${qs}`),
        apiClient.get<SummaryResponse>(`offline-sales/summary?${qs}`),
        apiClient.get<CountsResponse>(`offline-sales/counts?${qs}`),
      ]);

      // Debug: Log what we received
<<<<<<< HEAD
      console.log('📊 Online summary:', onlineSum);
      console.log('📈 Online counts:', onlineCnt);
      console.log('🧾 Offline summary:', offlineSum);
      console.log('🧮 Offline counts:', offlineCnt);

      setOnlineSummary(onlineSum);
      setOfflineSummary(offlineSum);
      setOnlineCounts(onlineCnt);
      setOfflineCounts(offlineCnt);

      // Build combined counts
      const combinedCounts: CountsResponse = {
        ok: true,
        totalCount: (onlineCnt?.totalCount || 0) + (offlineCnt?.totalCount || 0),
        totalAmount: (onlineCnt?.totalAmount || 0) + (offlineCnt?.totalAmount || 0),
        uniqueCustomers: (onlineCnt?.uniqueCustomers || 0) + (offlineCnt?.uniqueCustomers || 0),
        refundCount: (onlineCnt?.refundCount || 0) + (offlineCnt?.refundCount || 0),
      };

      // Combine summaries: merge time series and top items
      const seriesMap = new Map<string, number>();
      for (const r of onlineSum?.timeSeries || []) seriesMap.set(r.date, (seriesMap.get(r.date) || 0) + (r.total || 0));
      for (const r of offlineSum?.timeSeries || []) seriesMap.set(r.date, (seriesMap.get(r.date) || 0) + (r.total || 0));
      const timeSeries = Array.from(seriesMap.entries())
        .sort(([a],[b]) => a < b ? -1 : 1)
        .map(([date,total]) => ({ date, total }));

      const topMap = new Map<string, { total: number; qty: number; author?: string; isbn?: string; language?: string }>();
      const addTop = (arr?: SummaryResponse['topItems']) => {
        (arr || []).forEach((i) => {
          const key = i.title || 'Untitled';
          const cur = topMap.get(key) || { total: 0, qty: 0 };
          cur.total += i.total || 0;
          cur.qty += i.qty || 0;
          // Fill missing metadata from any source encountered
          if (!cur.author && i.author) cur.author = i.author;
          if (!cur.isbn && i.isbn) cur.isbn = i.isbn;
          if (!cur.language && i.language) cur.language = i.language;
          topMap.set(key, cur);
        });
      };
      addTop(onlineSum?.topItems);
      addTop(offlineSum?.topItems);
      const topItems = Array.from(topMap.entries())
        .map(([title, v]) => ({ title, total: v.total, qty: v.qty, author: v.author, isbn: v.isbn, language: v.language }))
        .sort((a, b) => (b.total || 0) - (a.total || 0))
        .slice(0, 10);

      const combinedSummary: SummaryResponse = {
        ok: true,
        // Provide a simple paymentMode-like breakdown to feed the info chip
        paymentMode: [
          { paymentMode: 'Online', total: onlineCnt?.totalAmount || 0 },
          { paymentMode: 'Offline', total: offlineCnt?.totalAmount || 0 },
        ],
        timeSeries,
        topItems,
      };

      setSummary(combinedSummary);
      setCounts(combinedCounts);
=======
      console.log("📊 Summary data received:", summaryData);
      console.log("📈 Counts data received:", countsData);
      console.log("📚 Top items:", summaryData?.topItems);

      setSummary(summaryData);
      setCounts(countsData);
>>>>>>> abc89de2
    } catch (e: any) {
      const errorMsg =
        e?.response?.data?.details ||
        e?.response?.data?.error ||
        e?.message ||
        "Failed to load data";
      setError(errorMsg);
      console.error("Failed to fetch dashboard data:", e);
      console.error("Error response:", e?.response?.data);
    } finally {
      setLoading(false);
    }
  };

  useEffect(() => {
    fetchData();
  }, [days]);

  return (
    <main className="mx-auto w-full min-h-screen p-4 text-slate-800 dark:text-slate-100">
      {error && (
        <div className="mb-3 rounded-xl bg-amber-50 border border-amber-200 p-3 text-amber-800 flex items-center gap-2 flex-shrink-0">
          <IoMdInformationCircle className="w-5 h-5 flex-shrink-0" />
          <span className="text-sm">
            {error} - Showing cached data if available.
          </span>
        </div>
      )}

      {/* Row 1: Revenue + (Top Book, Top Author) */}
      <div className="grid grid-cols-1 lg:grid-cols-12 gap-3">
        <div className="lg:col-span-7">
          <RevenueCard
            days={days}
            setDays={setDays}
            onlineSummary={onlineSummary}
            offlineSummary={offlineSummary}
            onlineCounts={onlineCounts}
            offlineCounts={offlineCounts}
            loading={loading}
            onRefresh={fetchData}
          />
        </div>
<<<<<<< HEAD
        <div className="grid gap-4">
          <TopBookCard
            summary={topChannel==='online'? onlineSummary : topChannel==='offline'? offlineSummary : summary}
            loading={loading}
            counts={topChannel==='online'? onlineCounts : topChannel==='offline'? offlineCounts : counts}
            channel={topChannel}
            onChannelChange={setTopChannel}
          />
          <TopAuthorCard
            summary={topChannel==='online'? onlineSummary : topChannel==='offline'? offlineSummary : summary}
            loading={loading}
            days={days}
            channel={topChannel}
            onChannelChange={setTopChannel}
          />
=======
        <div className="lg:col-span-5 grid grid-cols-1 gap-3">
          <TopBookCard summary={summary} loading={loading} counts={counts} />
          <TopAuthorCard summary={summary} loading={loading} />
>>>>>>> abc89de2
        </div>
      </div>

      {/* Row 2: Top Performing Locations + Social Media */}
      <div className="mt-3 grid grid-cols-1 lg:grid-cols-12 gap-3">
        <div className="lg:col-span-7">
          <TopLocationsCard days={days} />
        </div>
        <div className="lg:col-span-5">
          <SocialMediaCard />
        </div>
      </div>

      {/* Row 3: Inventory full-width last */}
      <div className="mt-3 grid grid-cols-1 lg:grid-cols-12 gap-3">
        <div className="lg:col-span-12">
          <InventoryCard summary={summary} loading={loading} />
        </div>
      </div>
    </main>
  );
}<|MERGE_RESOLUTION|>--- conflicted
+++ resolved
@@ -255,7 +255,6 @@
   loading: boolean;
   onRefresh: () => void;
 }) {
-<<<<<<< HEAD
   const [activeView, setActiveView] = useState<"total" | "online" | "offline">("total");
   
   const totalAmount = useMemo(() => {
@@ -294,7 +293,6 @@
 
     const series = activeView === 'online' ? onlineSeries : activeView === 'offline' ? offlineSeries : Array.from(mergedTotal.entries()).sort(([a],[b]) => a < b ? -1 : 1).map(([date,total]) => ({ date, total }));
     if (series.length < 2) return { pct: 0, dir: "flat" as "up" | "down" | "flat" };
-=======
   const [activeView, setActiveView] = useState<"total" | "online" | "offline">(
     "total"
   );
@@ -307,7 +305,6 @@
     const series = summary?.timeSeries || [];
     if (series.length < 2)
       return { pct: 0, dir: "flat" as "up" | "down" | "flat" };
->>>>>>> abc89de2
     const recent = series.slice(-Math.ceil(series.length / 2));
     const prev = series.slice(0, Math.floor(series.length / 2));
     const sum = (arr: { total: number }[]) =>
@@ -319,7 +316,6 @@
   }, [activeView, onlineSummary, offlineSummary]);
 
   const chartData = useMemo(() => {
-<<<<<<< HEAD
     const online = onlineSummary?.timeSeries || [];
     const offline = offlineSummary?.timeSeries || [];
     const byDate = new Map<string, { online: number; offline: number }>();
@@ -343,7 +339,6 @@
         offline: vals.offline,
       }));
   }, [onlineSummary, offlineSummary]);
-=======
     return (summary?.timeSeries || []).map((d) => ({
       name: new Date(d.date).toLocaleDateString("en-IN", {
         day: "numeric",
@@ -353,7 +348,6 @@
       offline: d.total * 0.3, // Mock offline as 30% of online for demo
     }));
   }, [summary]);
->>>>>>> abc89de2
 
   return (
     <Card
@@ -471,17 +465,14 @@
           </span>
           <span className="text-gray-500">total orders</span>
         </span>
-<<<<<<< HEAD
         {uniqueCustomers > 0 && (
         <span className="inline-flex items-center gap-2">
             <span className="font-semibold text-[#43547E]">{formatIN(uniqueCustomers)}</span>
-=======
         {counts?.uniqueCustomers && (
           <span className="inline-flex items-center gap-2">
             <span className="font-semibold text-[#43547E]">
               {formatIN(counts.uniqueCustomers)}
             </span>
->>>>>>> abc89de2
             <span className="text-gray-500">customers</span>
           </span>
         )}
@@ -519,7 +510,6 @@
                     fontSize: "12px",
                   }}
                 />
-<<<<<<< HEAD
                 {(activeView === 'total' || activeView === 'online') && (
                   <Line
                     type="monotone"
@@ -542,7 +532,6 @@
                     activeDot={{ r: 6 }}
                   />
                 )}
-=======
                 <Line
                   type="monotone"
                   dataKey="online"
@@ -561,7 +550,6 @@
                   dot={{ r: 3, strokeWidth: 0, fill: OFFLINE_COLOR }}
                   activeDot={{ r: 5 }}
                 />
->>>>>>> abc89de2
               </LineChart>
             </ResponsiveContainer>
           </div>
@@ -573,7 +561,6 @@
       </div>
 
       {/* info chip */}
-<<<<<<< HEAD
       {(() => {
         const onAmt = onlineCounts?.totalAmount || 0;
         const offAmt = offlineCounts?.totalAmount || 0;
@@ -591,7 +578,6 @@
           </div>
         );
       })()}
-=======
       {summary?.paymentMode && summary.paymentMode.length > 0 && (
         <div className="mt-2 rounded-xl bg-gray-100 text-gray-700 px-3 py-2 flex items-center gap-2">
           <span className="inline-flex items-center justify-center rounded-full bg-[#E5EEFF] text-[#43547E] w-5 h-5">
@@ -606,14 +592,11 @@
           </span>
         </div>
       )}
->>>>>>> abc89de2
     </Card>
   );
 }
 
-<<<<<<< HEAD
 function TopBookCard({ summary, loading, counts, channel, onChannelChange }: { summary: SummaryResponse | null; loading: boolean; counts: CountsResponse | null; channel: Channel; onChannelChange: (v: Channel) => void }) {
-=======
 function TopBookCard({
   summary,
   loading,
@@ -623,7 +606,6 @@
   loading: boolean;
   counts: CountsResponse | null;
 }) {
->>>>>>> abc89de2
   // Get the top book - accept items with revenue OR quantity
   const topBook = useMemo(() => {
     console.log("📚 All topItems received:", summary?.topItems);
@@ -649,13 +631,11 @@
   return (
     <Card
       title={
-<<<<<<< HEAD
         <div className="flex items-center gap-2">
           <span className="font-semibold text-[16px] text-[#000000]">Top Book</span>
           <div className="ml-auto flex items-center gap-3 text-xs">
             <SegmentedTabs value={channel} onChange={onChannelChange} />
             <span className="font-semibold text-[#43547E] text-[16px]">This Period</span>
-=======
         <div className="flex items-center">
           <span className="font-semibold text-[16px] text-[#000000]">
             Top Book
@@ -664,7 +644,6 @@
             <span className="font-semibold text-[#43547E] text-[16px]">
               This Period
             </span>
->>>>>>> abc89de2
           </div>
         </div>
       }
@@ -750,9 +729,7 @@
   );
 }
 
-<<<<<<< HEAD
 function TopAuthorCard({ summary, loading, days, channel, onChannelChange }: { summary: SummaryResponse | null; loading: boolean; days: number; channel: Channel; onChannelChange: (v: Channel) => void }) {
-=======
 function TopAuthorCard({
   summary,
   loading,
@@ -760,7 +737,6 @@
   summary: SummaryResponse | null;
   loading: boolean;
 }) {
->>>>>>> abc89de2
   // Aggregate sales by author from real data and pick a single top author
   const topAuthor = useMemo(() => {
     if (!summary?.topItems || summary.topItems.length === 0) return null;
@@ -910,13 +886,11 @@
   return (
     <Card
       title={
-<<<<<<< HEAD
         <div className="flex items-center gap-2">
           <span className="font-semibold text-[#000000] text-[16px]">Top Author</span>
           <div className="ml-auto flex items-center gap-3 text-xs">
             <SegmentedTabs value={channel} onChange={onChannelChange} />
             <span className="font-semibold text-[#43547E] text-[16px]">This Period</span>
-=======
         <div className="flex items-center">
           <span className="font-semibold text-[#000000] text-[16px]">
             Top Author
@@ -925,7 +899,6 @@
             <span className="font-semibold text-[#43547E] text-[16px]">
               This Period
             </span>
->>>>>>> abc89de2
           </div>
         </div>
       }
@@ -1500,7 +1473,6 @@
       ]);
 
       // Debug: Log what we received
-<<<<<<< HEAD
       console.log('📊 Online summary:', onlineSum);
       console.log('📈 Online counts:', onlineCnt);
       console.log('🧾 Offline summary:', offlineSum);
@@ -1562,14 +1534,12 @@
 
       setSummary(combinedSummary);
       setCounts(combinedCounts);
-=======
       console.log("📊 Summary data received:", summaryData);
       console.log("📈 Counts data received:", countsData);
       console.log("📚 Top items:", summaryData?.topItems);
 
       setSummary(summaryData);
       setCounts(countsData);
->>>>>>> abc89de2
     } catch (e: any) {
       const errorMsg =
         e?.response?.data?.details ||
@@ -1613,7 +1583,6 @@
             onRefresh={fetchData}
           />
         </div>
-<<<<<<< HEAD
         <div className="grid gap-4">
           <TopBookCard
             summary={topChannel==='online'? onlineSummary : topChannel==='offline'? offlineSummary : summary}
@@ -1629,11 +1598,9 @@
             channel={topChannel}
             onChannelChange={setTopChannel}
           />
-=======
         <div className="lg:col-span-5 grid grid-cols-1 gap-3">
           <TopBookCard summary={summary} loading={loading} counts={counts} />
           <TopAuthorCard summary={summary} loading={loading} />
->>>>>>> abc89de2
         </div>
       </div>
 

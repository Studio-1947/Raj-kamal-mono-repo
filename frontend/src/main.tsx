<<<<<<< HEAD
import React from 'react';
import { createRoot } from 'react-dom/client';
import { BrowserRouter } from 'react-router-dom';
import { Provider } from 'react-redux';
import { QueryClientProvider } from '@tanstack/react-query';
import { ReactQueryDevtools } from '@tanstack/react-query-devtools';
import { store } from './store';
import { queryClient } from './lib/queryClient';
import { AuthProvider } from './modules/auth/AuthContext';
import { LangProvider } from './modules/lang/LangContext';
import AppRoutes from './routes/AppRoutes';
import './index.css';
=======
import React from "react";
import { createRoot } from "react-dom/client";
import { BrowserRouter } from "react-router-dom";
import { AuthProvider } from "./modules/auth/AuthContext";
import { LangProvider } from "./modules/lang/LangContext";
import AppRoutes from "./routes/AppRoutes";
import "./index.css";
>>>>>>> 77d26609


const root = createRoot(document.getElementById("root")!);
root.render(
  <React.StrictMode>
    <Provider store={store}>
      <QueryClientProvider client={queryClient}>
        <AuthProvider>
          <LangProvider>
            <BrowserRouter>
              <AppRoutes />
            </BrowserRouter>
          </LangProvider>
        </AuthProvider>
        <ReactQueryDevtools initialIsOpen={false} />
      </QueryClientProvider>
    </Provider>
  </React.StrictMode>
);<|MERGE_RESOLUTION|>--- conflicted
+++ resolved
@@ -1,4 +1,3 @@
-<<<<<<< HEAD
 import React from 'react';
 import { createRoot } from 'react-dom/client';
 import { BrowserRouter } from 'react-router-dom';
@@ -11,15 +10,6 @@
 import { LangProvider } from './modules/lang/LangContext';
 import AppRoutes from './routes/AppRoutes';
 import './index.css';
-=======
-import React from "react";
-import { createRoot } from "react-dom/client";
-import { BrowserRouter } from "react-router-dom";
-import { AuthProvider } from "./modules/auth/AuthContext";
-import { LangProvider } from "./modules/lang/LangContext";
-import AppRoutes from "./routes/AppRoutes";
-import "./index.css";
->>>>>>> 77d26609
 
 
 const root = createRoot(document.getElementById("root")!);
